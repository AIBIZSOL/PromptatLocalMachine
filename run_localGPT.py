from langchain.chains import RetrievalQA
# from langchain.callbacks.streaming_stdout import StreamingStdOutCallbackHandler
from langchain.vectorstores import Chroma
from langchain.embeddings import HuggingFaceInstructEmbeddings
from langchain.llms import HuggingFacePipeline
from constants import CHROMA_SETTINGS, PERSIST_DIRECTORY
from transformers import LlamaTokenizer, LlamaForCausalLM, pipeline
import click

from constants import CHROMA_SETTINGS


def load_model():
    """
    Select a model on huggingface.
    If you are running this for the first time, it will download a model for you.
    subsequent runs will use the model from the disk.
    """
    model_id = "TheBloke/vicuna-7B-1.1-HF"
    tokenizer = LlamaTokenizer.from_pretrained(model_id)

    model = LlamaForCausalLM.from_pretrained(model_id,
                                             #   load_in_8bit=True, # set these options if your GPU supports them!
                                             #   device_map=1#'auto',
                                             #   torch_dtype=torch.float16,
                                             #   low_cpu_mem_usage=True
                                             )

    pipe = pipeline(
        "text-generation",
        model=model,
        tokenizer=tokenizer,
        max_length=2048,
        temperature=0,
        top_p=0.95,
        repetition_penalty=1.15
    )

    local_llm = HuggingFacePipeline(pipeline=pipe)

    return local_llm


<<<<<<< HEAD
=======
# @click.command()
# @click.option('--device_type', default='gpu', help='device to run on, select gpu or cpu')
# def main(device_type, ):
#     # load the instructorEmbeddings
#     if device_type in ['cpu', 'CPU']:
#         device='cpu'
#     else:
#         device='cuda'
 
    
 ## for M1/M2 users:

>>>>>>> ecda8f73
@click.command()
@click.option('--device_type', default='cuda', help='device to run on, select gpu, cpu or mps')
def main(device_type, ):
    # load the instructorEmbeddings
    if device_type in ['cpu', 'CPU']:
<<<<<<< HEAD
        device = 'cpu'
    else:
        device = 'cuda'

=======
        device='cpu'
    elif device_type in ['mps', 'MPS']:
        device='mps'
    else:
        device='cuda'
        
        
>>>>>>> ecda8f73
    print(f"Running on: {device}")

    embeddings = HuggingFaceInstructEmbeddings(model_name="hkunlp/instructor-xl",
                                               model_kwargs={"device": device})
    # load the vectorstore
    db = Chroma(persist_directory=PERSIST_DIRECTORY, embedding_function=embeddings, client_settings=CHROMA_SETTINGS)
    retriever = db.as_retriever()
    # Prepare the LLM
    # callbacks = [StreamingStdOutCallbackHandler()]
    # load the LLM for generating Natural Language responses. 
    llm = load_model()
    qa = RetrievalQA.from_chain_type(llm=llm, chain_type="stuff", retriever=retriever, return_source_documents=True)
    # Interactive questions and answers
    while True:
        query = input("\nEnter a query: ")
        if query == "exit":
            break

        # Get the answer from the chain
        res = qa(query)
        answer, docs = res['result'], res['source_documents']

        # Print the result
        print("\n\n> Question:")
        print(query)
        print("\n> Answer:")
        print(answer)

        # # Print the relevant sources used for the answer
        print("----------------------------------SOURCE DOCUMENTS---------------------------")
        for document in docs:
            print("\n> " + document.metadata["source"] + ":")
            print(document.page_content)
        print("----------------------------------SOURCE DOCUMENTS---------------------------")


if __name__ == "__main__":
    main()<|MERGE_RESOLUTION|>--- conflicted
+++ resolved
@@ -41,8 +41,6 @@
     return local_llm
 
 
-<<<<<<< HEAD
-=======
 # @click.command()
 # @click.option('--device_type', default='gpu', help='device to run on, select gpu or cpu')
 # def main(device_type, ):
@@ -55,26 +53,17 @@
     
  ## for M1/M2 users:
 
->>>>>>> ecda8f73
 @click.command()
 @click.option('--device_type', default='cuda', help='device to run on, select gpu, cpu or mps')
 def main(device_type, ):
     # load the instructorEmbeddings
     if device_type in ['cpu', 'CPU']:
-<<<<<<< HEAD
-        device = 'cpu'
-    else:
-        device = 'cuda'
-
-=======
         device='cpu'
     elif device_type in ['mps', 'MPS']:
         device='mps'
     else:
         device='cuda'
-        
-        
->>>>>>> ecda8f73
+
     print(f"Running on: {device}")
 
     embeddings = HuggingFaceInstructEmbeddings(model_name="hkunlp/instructor-xl",
