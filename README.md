--- conflicted
+++ resolved
@@ -1,399 +1,2 @@
-# localGPT
 
-This project was inspired by the original [privateGPT](https://github.com/imartinez/privateGPT). Most of the description
-here is inspired by the original privateGPT.
-
-For detailed overview of the project, Watch this [Youtube Video](https://youtu.be/MlyoObdIHyo).
-
-In this model, I have replaced the GPT4ALL model with Vicuna-7B model and we are using the InstructorEmbeddings instead
-of LlamaEmbeddings as used in the original privateGPT. Both Embeddings as well as LLM will run on GPU instead of CPU. It
-also has CPU support if you do not have a GPU (see below for instruction).
-
-Ask questions to your documents without an internet connection, using the power of LLMs. 100% private, no data leaves
-your execution environment at any point. You can ingest documents and ask questions without an internet connection!
-
-Built with [LangChain](https://github.com/hwchase17/langchain) and
-[Vicuna-7B](https://huggingface.co/TheBloke/vicuna-7B-1.1-HF) and
-[InstructorEmbeddings](https://instructor-embedding.github.io/)
-
-# Environment Setup
-
-In order to set your environment up to run the code here, first install all requirements:
-
-```shell
-pip install -r requirements.txt
-```
-
-Then install AutoGPTQ - if you want to run quantized models for GPU
-
-```shell
-git clone https://github.com/PanQiWei/AutoGPTQ.git
-cd AutoGPTQ
-git checkout v0.2.2
-pip install .
-```
-
-For more support on [AutoGPTQ](https://github.com/PanQiWei/AutoGPTQ).
-
-## Test dataset
-
-This repo uses a [Constitution of USA](https://constitutioncenter.org/media/files/constitution.pdf) as an example.
-
-## Instructions for Ingesting Your Own Dataset
-
-The following instructions will guide you through the process of ingesting your own dataset using the `localGPT` tool.
-
-### Dataset Preparation
-
-1. Ensure that your dataset is stored in the `SOURCE_DOCUMENTS` directory.
-   - The default location for the `SOURCE_DOCUMENTS` directory is based on the package structure but can be customized
-     if needed.
-   - Supported document types include `.txt`, `.pdf`, `.py`, and `.csv`.
-   - Additional file types can be supported by extending the embedding types, models, or sources.
-
-### Ingestion Command
-
-To ingest your dataset and generate embeddings, use the following command:
-
-```shell
-python -m localGPT.ingest --source_directory <source_directory> --persist_directory <persist_directory> --embedding_model <embedding_model> --embedding_type <embedding_type> --device_type <device_type>
-```
-
-Replace the following placeholders:
-
-- `<source_directory>`: The path to the directory containing your source documents.
-- `<persist_directory>`: The path to the directory where the embeddings will be written.
-- `<embedding_model>`: The desired embedding model to use for generating embeddings.
-- `<embedding_type>`: The type of embeddings to use.
-- `<device_type>`: The device type to run the embeddings on.
-
-For example, to ingest documents from the `data/documents` directory using the `hkunlp/instructor-large` embedding model
-and `HuggingFaceInstructEmbeddings` embedding type, and running on the `cuda` device, you would run the following
-command:
-
-```shell
-python -m localGPT.ingest --source_directory data/documents --persist_directory data/embeddings --embedding_model hkunlp/instructor-large --embedding_type HuggingFaceInstructEmbeddings --device_type cuda
-```
-
-### Data Ingestion Process
-
-Running the ingestion command will load the documents from the specified source directory, split them into chunks,
-generate embeddings using the selected embedding model and type, and persist the embeddings to the Chroma database.
-
-- The number of documents loaded and the chunks created will be logged during the process.
-- The time required for ingestion depends on the size of your documents.
-- All ingested documents will be accumulated in the local embeddings database.
-
-### Initial Setup
-
-The first time you run the ingestion process, it may require downloading the required embedding model, which could take
-some time. However, subsequent runs will not require an internet connection as the data remains within your local
-environment.
-
-Note: If you want to start with an empty database, you can delete the existing `index` file located in the persist
-directory.
-
-Please ensure that you replace the placeholders with the actual paths and values specific to your setup.
-
-## Ask Questions to Your Documents Locally
-
-You can use the `localGPT` package's CLI tool to ask questions and retrieve answers from your documents locally. Follow
-the instructions below to run the script and interactively ask questions:
-
-1. Open a terminal or command prompt.
-2. Navigate to the directory where the `localGPT` package is located.
-3. To ingest your dataset, run the following command:
-
-```shell
-python -m localGPT.ingest
-```
-
-4. Wait for the ingestion process to complete. The script will load the documents, generate embeddings, and persist them
-   to the Chroma database.
-
-   - The time required for ingestion depends on the size of your documents.
-
-5. Once the ingestion process is complete, you can run the question-answering script. Run the following command:
-
-```shell
-python -m localGPT.run
-```
-
-`localGPT.run` supports the following options:
-
-```shell
-python -m localGPT.run --model_repository <model_repository> --model_safetensors <model_safetensors> --embedding_model <embedding_model> --embedding_type <embedding_type> --device_type <device_type> --persist_directory <persist_directory> --show_sources
-```
-
-Replace the following placeholders:
-
-- `<model_repository>`: The desired model repository.
-- `<model_safetensors>`: The desired model safetensors. This is only applicable for GPTQ models, not GGML models.
-- `<embedding_model>`: The embedding model repository used during ingestion.
-- `<embedding_type>`: The embedding model type used during ingestion.
-- `<device_type>`: The device type used during ingestion.
-- `<persist_directory>`: The directory where the embeddings are persisted.
-
-For example, to run the question-answering script using the `TheBloke/WizardLM-7B-uncensored-GPTQ` model repository,
-`WizardLM-7B-uncensored-GPTQ-4bit-128g.compat.no-act-order.safetensors` model safetensors, `hkunlp/instructor-large`
-embedding model, `HuggingFaceInstructEmbeddings` embedding type, `cuda` device type, and displaying the sources, you
-would run the following command:
-
-```shell
-python -m localGPT.run --model_repository TheBloke/WizardLM-7B-uncensored-GPTQ --model_safetensors WizardLM-7B-uncensored-GPTQ-4bit-128g.compat.no-act-order.safetensors --embedding_model hkunlp/instructor-large --embedding_type HuggingFaceInstructEmbeddings --device_type cuda --persist_directory data/embeddings --show_sources
-```
-
-Note that the `--model_safetensors` option is only applicable for GPTQ models and should not be used with GGML models.
-
-6. Wait for the script to require your input.
-
-   - The script will display the prompt: `> Enter a query:`
-   - You can enter your question or query at this prompt.
-   - Hit Enter to submit the query.
-
-7. The script will process the query using the Question-Answer retrieval chain and provide an answer.
-
-   - The answer will be displayed below the query prompt.
-   - The script will also display the sources used as context from your documents (if enabled).
-
-8. You can ask another question without re-running the script.
-
-   - Simply wait for the prompt to appear again after the previous answer.
-   - Enter your next question and hit Enter to get the answer
-
-9. To exit the script, enter `exit` when prompted for a query.
-
-### Notes:
-
-- The first time you run the ingestion script, it may require an internet connection to download the necessary model
-  files.
-  - After the initial download, the script can be run offline without an internet connection.
-- By default, the script uses the GPU (`cuda`) for running the retrieval chain.
-  - If you want to run the script on CPU, you can specify the `--device_type cpu` flag when running both the ingestion
-    and question-answering scripts.
-- If you want to display the source text of the documents used for the answer, you can enable the `--show_sources`
-  option when running the question-answering script.
-
-### Example Commands:
-
-- To run the ingestion script on CPU:
-
-```shell
-python -m localGPT.ingest --device_type cpu
-```
-
-- To run the question-answering script on CPU:
-
-```shell
-python -m localGPT.run --device_type cpu
-```
-
-<<<<<<< HEAD
-These instructions provide an overview of how to use the `localGPT` package's CLI tool to ask questions and retrieve
-answers from your documents locally. You can follow these steps to interactively ask questions and obtain answers
-without having to re-run the script each time.
-
-Please make sure to update the paths and default values in the instructions as needed.
-=======
-# Run quantized for M1/M2:
-
-GGML quantized models for Apple Silicon (M1/M2) are supported through the llama-cpp library, [example](https://huggingface.co/TheBloke/Wizard-Vicuna-13B-Uncensored-GGML). GPTQ quantized models that leverage auto-gptq will not work, [see here](https://github.com/PanQiWei/AutoGPTQ/issues/133#issuecomment-1575002893). GGML models will work for CPU or MPS.
-
-## Troubleshooting
-
-**Install MPS:**  
-1- Follow this [page](https://developer.apple.com/metal/pytorch/) to build up PyTorch with Metal Performance Shaders (MPS) support. PyTorch uses the new MPS backend for GPU training acceleration. It is good practice to verify mps support using a simple Python script as mentioned in the provided link.
-
-2- By following the page, here is an example of what you may initiate in your terminal
-
-```shell
-xcode-select --install
-conda install pytorch torchvision torchaudio -c pytorch-nightly
-pip install chardet
-pip install cchardet
-pip uninstall charset_normalizer
-pip install charset_normalizer
-pip install pdfminer.six
-pip install xformers
-```
-
-**Upgrade packages:**  
-Your langchain or llama-cpp version could be outdated. Upgrade your packages by running install again.
-
-```shell
-pip install -r requirements.txt
-```
-
-If you are still getting errors, try installing the latest llama-cpp-python with these flags, and [see thread](https://github.com/abetlen/llama-cpp-python/issues/317#issuecomment-1587962205).
-
-```shell
-CMAKE_ARGS="-DLLAMA_METAL=on" FORCE_CMAKE=1 pip install -U llama-cpp-python --no-cache-dir
-```
->>>>>>> 002b7156
-
-# Run the UI
-
-1. Start by opening up `run_localGPT_API.py` in a code editor of your choice. If you are using gpu skip to step 3.
-
-2. If you are running on cpu change `DEVICE_TYPE = 'cuda'` to `DEVICE_TYPE = 'cpu'`.
-
-   - Comment out the following:
-
-   ```shell
-   model_id = "TheBloke/WizardLM-7B-uncensored-GPTQ"
-   model_basename = "WizardLM-7B-uncensored-GPTQ-4bit-128g.compat.no-act-order.safetensors"
-   LLM = load_model(device_type=DEVICE_TYPE, model_id=model_id, model_basename = model_basename)
-   ```
-
-   - Uncomment:
-
-   ```shell
-   model_id = "TheBloke/guanaco-7B-HF" # or some other -HF or .bin model
-   LLM = load_model(device_type=DEVICE_TYPE, model_id=model_id)
-   ```
-
-   - If you are running gpu there should be nothing to change. Save and close `run_localGPT_API.py`.
-
-3. Open up a terminal and activate your python environment that contains the dependencies installed from
-   requirements.txt.
-
-4. Navigate to the `/LOCALGPT` directory.
-
-5. Run the following command `python run_localGPT_API.py`. The API should being to run.
-
-6. Wait until everything has loaded in. You should see something like `INFO:werkzeug:Press CTRL+C to quit`.
-
-7. Open up a second terminal and activate the same python environment.
-
-8. Navigate to the `/LOCALGPT/localGPTUI` directory.
-
-9. Run the command `python localGPTUI.py`.
-
-10. Open up a web browser and go the address `http://localhost:5111/`.
-
-# How does it work?
-
-Selecting the right local models and the power of `LangChain` you can run the entire pipeline locally, without any data
-leaving your environment, and with reasonable performance.
-
-- `ingest.py` uses `LangChain` tools to parse the document and create embeddings locally using `InstructorEmbeddings`.
-  It then stores the result in a local vector database using `Chroma` vector store.
-- `run_localGPT.py` uses a local LLM (Vicuna-7B in this case) to understand questions and create answers. The context
-  for the answers is extracted from the local vector store using a similarity search to locate the right piece of
-  context from the docs.
-- You can replace this local LLM with any other LLM from the HuggingFace. Make sure whatever LLM you select is in the HF
-  format.
-
-# How to select different LLM models?
-
-The following will provide instructions on how you can select a different LLM model to create your response:
-
-1. Open up `run_localGPT.py`
-2. Go to `def main(device_type, show_sources)`
-3. Go to the comment where it says `# load the LLM for generating Natural Language responses`
-4. Below it, it details a bunch of examples on models from HuggingFace that have already been tested to be run with the
-   original trained model (ending with HF or have a .bin in its "Files and versions"), and quantized models (ending with
-   GPTQ or have a .no-act-order or .safetensors in its "Files and versions").
-5. For models that end with HF or have a .bin inside its "Files and versions" on its HuggingFace page.
-
-   - Make sure you have a model_id selected. For example -> `model_id = "TheBloke/guanaco-7B-HF"`
-<<<<<<< HEAD
-   - If you go to its HuggingFace [Site] (https://huggingface.co/TheBloke/guanaco-7B-HF) and go to "Files and versions"
-     you will notice model files that end with a .bin extension.
-   - Any model files that contain .bin extensions will be run with the following code where the
-     `# load the LLM for generating Natural Language responses` comment is found.
-=======
-   - If you go to its HuggingFace [repo](https://huggingface.co/TheBloke/guanaco-7B-HF) and go to "Files and versions" you will notice model files that end with a .bin extension.
-   - Any model files that contain .bin extensions will be run with the following code where the `# load the LLM for generating Natural Language responses` comment is found.
->>>>>>> 002b7156
-   - `model_id = "TheBloke/guanaco-7B-HF"`
-
-     `llm = load_model(device_type, model_id=model_id)`
-
-6. For models that contain GPTQ in its name and or have a .no-act-order or .safetensors extension inside its "Files and
-   versions on its HuggingFace page.
-
-   - Make sure you have a model_id selected. For example -> model_id = `"TheBloke/wizardLM-7B-GPTQ"`
-<<<<<<< HEAD
-   - You will also need its model basename file selected. For example ->
-     `model_basename = "wizardLM-7B-GPTQ-4bit.compat.no-act-order.safetensors"`
-   - If you go to its HuggingFace [Site] (https://huggingface.co/TheBloke/wizardLM-7B-GPTQ) and go to "Files and
-     versions" you will notice a model file that ends with a .safetensors extension.
-   - Any model files that contain no-act-order or .safetensors extensions will be run with the following code where the
-     `# load the LLM for generating Natural Language responses` comment is found.
-=======
-   - You will also need its model basename file selected. For example -> `model_basename = "wizardLM-7B-GPTQ-4bit.compat.no-act-order.safetensors"`
-   - If you go to its HuggingFace [repo](https://huggingface.co/TheBloke/wizardLM-7B-GPTQ) and go to "Files and versions" you will notice a model file that ends with a .safetensors extension.
-   - Any model files that contain no-act-order or .safetensors extensions will be run with the following code where the `# load the LLM for generating Natural Language responses` comment is found.
->>>>>>> 002b7156
-   - `model_id = "TheBloke/WizardLM-7B-uncensored-GPTQ"`
-
-     `model_basename = "WizardLM-7B-uncensored-GPTQ-4bit-128g.compat.no-act-order.safetensors"`
-
-     `llm = load_model(device_type, model_id=model_id, model_basename = model_basename)`
-
-7. Comment out all other instances of `model_id="other model names"`, `model_basename=other base model names`, and
-   `llm = load_model(args*)`
-
-# System Requirements
-
-## Python Version
-
-To use this software, you must have Python 3.10 or later installed. Earlier versions of Python will not compile.
-
-## C++ Compiler
-
-If you encounter an error while building a wheel during the `pip install` process, you may need to install a C++
-compiler on your computer.
-
-### For Windows 10/11
-
-To install a C++ compiler on Windows 10/11, follow these steps:
-
-1. Install Visual Studio 2022.
-2. Make sure the following components are selected:
-   - Universal Windows Platform development
-   - C++ CMake tools for Windows
-3. Download the MinGW installer from the [MinGW website](https://sourceforge.net/projects/mingw/).
-4. Run the installer and select the "gcc" component.
-
-### NVIDIA Driver's Issues:
-
-Follow this [page](https://linuxconfig.org/how-to-install-the-nvidia-drivers-on-ubuntu-22-04) to install NVIDIA Drivers.
-
-<<<<<<< HEAD
-### M1/M2 Macbook users:
-
-1- Follow this [page](https://developer.apple.com/metal/pytorch/) to build up PyTorch with Metal Performance Shaders
-(MPS) support. PyTorch uses the new MPS backend for GPU training acceleration. It is good practice to verify mps support
-using a simple Python script as mentioned in the provided link.
-
-2- By following the page, here is an example of what you may initiate in your terminal
-
-```shell
-xcode-select --install
-conda install pytorch torchvision torchaudio -c pytorch-nightly
-pip install chardet
-pip install cchardet
-pip uninstall charset_normalizer
-pip install charset_normalizer
-pip install pdfminer.six
-pip install xformers
-```
-
-3- Please keep in mind that the quantized models are not yet supported by Apple Silicon (M1/M2) by auto-gptq library
-that is being used for loading quantized models,
-[see here](https://github.com/PanQiWei/AutoGPTQ/issues/133#issuecomment-1575002893). Therefore, you will not be able to
-run quantized models on M1/M2.
-
-=======
->>>>>>> 002b7156
-## Star History
-
-[![Star History Chart](https://api.star-history.com/svg?repos=PromtEngineer/localGPT&type=Date)](https://star-history.com/#PromtEngineer/localGPT&Date)
-
-# Disclaimer
-
-This is a test project to validate the feasibility of a fully local solution for question answering using LLMs and
-Vector embeddings. It is not production ready, and it is not meant to be used in production. Vicuna-7B is based on the
-Llama model so that has the original Llama license.+This is a test project to validate the feasibility of a fully local solution for question answering using LLMs and Vector embeddings. It is not production ready, and it is not meant to be used in production. Vicuna-7B is based on the Llama model so that has the original Llama license.