# localGPT

This project was inspired by the original [privateGPT](https://github.com/imartinez/privateGPT). Most of the description here is inspired by the original privateGPT. 
<<<<<<< HEAD
=======

For detailed overview of the project, Watch this [Youtube Video](https://youtu.be/MlyoObdIHyo). 
>>>>>>> 209aebe3

In this model, I have replaced the GPT4ALL model with Vicuna-7B model and we are using the InstructorEmbeddings instead of LlamaEmbeddings as used in the original privateGPT. Both Embeddings as well as LLM will run on GPU instead of CPU. It also has CPU support if you do not have a GPU (see below for instruction). 

Ask questions to your documents without an internet connection, using the power of LLMs. 100% private, no data leaves your execution environment at any point. You can ingest documents and ask questions without an internet connection!

Built with [LangChain](https://github.com/hwchase17/langchain) and [Vicuna-7B](https://huggingface.co/TheBloke/vicuna-7B-1.1-HF) and [InstructorEmbeddings](https://instructor-embedding.github.io/)


# Environment Setup
In order to set your environment up to run the code here, first install all requirements:

```shell
pip install -r requirements.txt
```

## Test dataset
This repo uses a [Constitution of USA ](https://constitutioncenter.org/media/files/constitution.pdf) as an example.

## Instructions for ingesting your own dataset

Put any and all of your .txt, .pdf, or .csv files into the SOURCE_DOCUMENTS directory
in the load_documents() function, replace the docs_path with the absolute path of your source_documents directory. 

The current default file types are .txt, .pdf, .csv, and .xlsx, if you want to use any other file type, you will need to convert it to one of the default file types.


Run the following command to ingest all the data.

```shell
python ingest.py
```

It will create an index containing the local vectorstore. Will take time, depending on the size of your documents.
You can ingest as many documents as you want, and all will be accumulated in the local embeddings database. 
If you want to start from an empty database, delete the `index`.

Note: When you run this for the first time, it will download take time as it has to download the embedding model. In the subseqeunt runs, no data will leave your local enviroment and can be run without internet connection.



## Ask questions to your documents, locally!
In order to ask a question, run a command like:

```shell
python run_localGPT.py
```

And wait for the script to require your input. 

```shell
> Enter a query:
```

Hit enter. Wait while the LLM model consumes the prompt and prepares the answer. Once done, it will print the answer and the 4 sources it used as context from your documents; you can then ask another question without re-running the script, just wait for the prompt again. 

Note: When you run this for the first time, it will need internet connection to download the vicuna-7B model. After that you can turn off your internet connection, and the script inference would still work. No data gets out of your local environment.

Type `exit` to finish the script.

# Run it on CPU
By default, localGPT will use your GPU to run both the `ingest.py` and `run_localGPT.py` scripts. But if you do not have a GPU and want to run this on CPU, now you can do that (Warning: Its going to be slow!). You will need to use `--device_type cpu`flag with both scripts. 

For Ingestion run the following: 
```shell
python ingest.py --device_type cpu
```
In order to ask a question, run a command like:

```shell
python run_localGPT.py --device_type cpu
```

# How does it work?
Selecting the right local models and the power of `LangChain` you can run the entire pipeline locally, without any data leaving your environment, and with reasonable performance.

- `ingest.py` uses `LangChain` tools to parse the document and create embeddings locally using `InstructorEmbeddings`. It then stores the result in a local vector database using `Chroma` vector store. 
- `run_localGPT.py` uses a local LLM (Vicuna-7B in this case) to understand questions and create answers. The context for the answers is extracted from the local vector store using a similarity search to locate the right piece of context from the docs.
- You can replace this local LLM with any other LLM from the HuggingFace. Make sure whatever LLM you select is in the HF format.

# System Requirements

## Python Version
To use this software, you must have Python 3.10 or later installed. Earlier versions of Python will not compile.

## C++ Compiler
If you encounter an error while building a wheel during the `pip install` process, you may need to install a C++ compiler on your computer.

### For Windows 10/11
To install a C++ compiler on Windows 10/11, follow these steps:

1. Install Visual Studio 2022.
2. Make sure the following components are selected:
   * Universal Windows Platform development
   * C++ CMake tools for Windows
3. Download the MinGW installer from the [MinGW website](https://sourceforge.net/projects/mingw/).
4. Run the installer and select the "gcc" component.

### NVIDIA Driver's Issues:
Follow this [page](https://linuxconfig.org/how-to-install-the-nvidia-drivers-on-ubuntu-22-04) to install NVIDIA Drivers. 


### M1/M2 Macbook users:

1- Follow this [page](https://developer.apple.com/metal/pytorch/) to build up PyTorch with Metal Performance Shaders (MPS) support. PyTorch uses the new MPS backend for GPU training acceleration. It is good practice to verify mps support using a simple Python script as mentioned in the provided link.

2- By following the page, here is an example of you may initiate in your terminal

```shell
xcode-select --install
conda install pytorch torchvision torchaudio -c pytorch-nightly
pip install chardet
pip install cchardet
pip uninstall charset_normalizer
pip install charset_normalizer
pip install pdfminer.six
pip install xformers
```


3- Create a new `verifymps.py` in the same directory (localGPT) where you have all files and environment.

	import torch
	if torch.backends.mps.is_available():
	    mps_device = torch.device("mps")
	    x = torch.ones(1, device=mps_device)
	    print (x)
	else:
	    print ("MPS device not found.")
    
 4- Find `instructor.py` and open it in VS Code to edit.
 
 The `instructor.py` is probably embeded similar to this: 
 	
	file_path = "/System/Volumes/Data/Users/USERNAME/anaconda3/envs/LocalGPT/lib/python3.10/site-packages/InstructorEmbedding/instructor.py"
 
 You can open the `instructor.py` and then edit it using this code:
 #### Open the file in VSCode
	subprocess.run(["open", "-a", "Visual Studio Code", file_path])
 
 Once you open `instructor.py` with VS Code, replace the code snippet that has `device_type` with the following codes:
 
         if device is None:
            device = self._target_device

        # Replace the line: self.to(device)
	
        if device in ['cpu', 'CPU']:
            device = torch.device('cpu')

        elif device in ['mps', 'MPS']:
            device = torch.device('mps')
        
        else:
            device = torch.device('cuda' if torch.cuda.is_available() else 'cpu')

        self.to(device)
        

# Disclaimer
This is a test project to validate the feasibility of a fully local solution for question answering using LLMs and Vector embeddings. It is not production ready, and it is not meant to be used in production. Vicuna-7B is based on the Llama model so that has the original Llama license. <|MERGE_RESOLUTION|>--- conflicted
+++ resolved
@@ -1,11 +1,7 @@
 # localGPT
 
-This project was inspired by the original [privateGPT](https://github.com/imartinez/privateGPT). Most of the description here is inspired by the original privateGPT. 
-<<<<<<< HEAD
-=======
 
 For detailed overview of the project, Watch this [Youtube Video](https://youtu.be/MlyoObdIHyo). 
->>>>>>> 209aebe3
 
 In this model, I have replaced the GPT4ALL model with Vicuna-7B model and we are using the InstructorEmbeddings instead of LlamaEmbeddings as used in the original privateGPT. Both Embeddings as well as LLM will run on GPU instead of CPU. It also has CPU support if you do not have a GPU (see below for instruction). 
 
