import os
from typing import List

<<<<<<< HEAD
from langchain.document_loaders import TextLoader, PDFMinerLoader, CSVLoader, BSHTMLLoader
from langchain.text_splitter import RecursiveCharacterTextSplitter
from langchain.vectorstores import Chroma
=======
import click
>>>>>>> 8cdeba7f
from langchain.docstore.document import Document
from langchain.embeddings import HuggingFaceInstructEmbeddings
from langchain.text_splitter import RecursiveCharacterTextSplitter
from langchain.vectorstores import Chroma

from constants import (CHROMA_SETTINGS, DOCUMENT_MAP, PERSIST_DIRECTORY,
                       SOURCE_DIRECTORY)

def load_single_document(file_path: str) -> Document:
    # Loads a single document from a file path
<<<<<<< HEAD
    if file_path.endswith(".txt"):
        loader = TextLoader(file_path, encoding="utf8")
    elif file_path.endswith(".pdf"):
        loader = PDFMinerLoader(file_path)
    elif file_path.endswith(".csv"):
        loader = CSVLoader(file_path)
    elif file_path.endswith(".html"):
        print(f"Loading HTML file: {file_path}")
        loader = BSHTMLLoader(file_path)
    else:
        raise ValueError(f'Unsupported file type: {file_path}')
=======
    file_extension = os.path.splitext(file_path)[1]
    loader_class = DOCUMENT_MAP.get(file_extension)
    if loader_class:
        loader = loader_class(file_path)
    else:
        raise ValueError("Document type is undefined")
>>>>>>> 8cdeba7f
    return loader.load()[0]


def load_documents(source_dir: str) -> List[Document]:
    # Loads all documents from the source documents directory
    all_files = os.listdir(source_dir)
<<<<<<< HEAD
    return [load_single_document(f"{source_dir}/{file_path}") for file_path in all_files if os.path.splitext(file_path)[1].lower() in ['.txt', '.pdf', '.csv','.html'] ]
=======
    docs = []
    for file_path in all_files:
        file_extension = os.path.splitext(file_path)[1]
        source_file_path = os.path.join(source_dir, file_path)
        if file_extension in DOCUMENT_MAP.keys():
            docs.append(load_single_document(source_file_path))
    return docs
>>>>>>> 8cdeba7f


@click.command()
@click.option(
    "--device_type",
    default="cuda",
    type=click.Choice(
        [
            "cpu",
            "cuda",
            "ipu",
            "xpu",
            "mkldnn",
            "opengl",
            "opencl",
            "ideep",
            "hip",
            "ve",
            "fpga",
            "ort",
            "xla",
            "lazy",
            "vulkan",
            "mps",
            "meta",
            "hpu",
            "mtia",
        ]
    ),
    help="Device to run on. (Default is cuda)",
)
def main(device_type):
    # Load documents and split in chunks
    print(f"Loading documents from {SOURCE_DIRECTORY}")
    documents = load_documents(SOURCE_DIRECTORY)
    text_splitter = RecursiveCharacterTextSplitter(chunk_size=1000, chunk_overlap=200)
    texts = text_splitter.split_documents(documents)
    print(f"Loaded {len(documents)} documents from {SOURCE_DIRECTORY}")
    print(f"Split into {len(texts)} chunks of text")

    # Create embeddings
    embeddings = HuggingFaceInstructEmbeddings(
        model_name="hkunlp/instructor-xl",
        model_kwargs={"device": device_type},
    )

    db = Chroma.from_documents(
        texts,
        embeddings,
        persist_directory=PERSIST_DIRECTORY,
        client_settings=CHROMA_SETTINGS,
    )
    db.persist()
    db = None


if __name__ == "__main__":
    main()<|MERGE_RESOLUTION|>--- conflicted
+++ resolved
@@ -1,13 +1,12 @@
 import os
 from typing import List
 
-<<<<<<< HEAD
 from langchain.document_loaders import TextLoader, PDFMinerLoader, CSVLoader, BSHTMLLoader
 from langchain.text_splitter import RecursiveCharacterTextSplitter
 from langchain.vectorstores import Chroma
-=======
+
 import click
->>>>>>> 8cdeba7f
+
 from langchain.docstore.document import Document
 from langchain.embeddings import HuggingFaceInstructEmbeddings
 from langchain.text_splitter import RecursiveCharacterTextSplitter
@@ -18,35 +17,18 @@
 
 def load_single_document(file_path: str) -> Document:
     # Loads a single document from a file path
-<<<<<<< HEAD
-    if file_path.endswith(".txt"):
-        loader = TextLoader(file_path, encoding="utf8")
-    elif file_path.endswith(".pdf"):
-        loader = PDFMinerLoader(file_path)
-    elif file_path.endswith(".csv"):
-        loader = CSVLoader(file_path)
-    elif file_path.endswith(".html"):
-        print(f"Loading HTML file: {file_path}")
-        loader = BSHTMLLoader(file_path)
-    else:
-        raise ValueError(f'Unsupported file type: {file_path}')
-=======
     file_extension = os.path.splitext(file_path)[1]
     loader_class = DOCUMENT_MAP.get(file_extension)
     if loader_class:
         loader = loader_class(file_path)
     else:
         raise ValueError("Document type is undefined")
->>>>>>> 8cdeba7f
     return loader.load()[0]
 
 
 def load_documents(source_dir: str) -> List[Document]:
     # Loads all documents from the source documents directory
     all_files = os.listdir(source_dir)
-<<<<<<< HEAD
-    return [load_single_document(f"{source_dir}/{file_path}") for file_path in all_files if os.path.splitext(file_path)[1].lower() in ['.txt', '.pdf', '.csv','.html'] ]
-=======
     docs = []
     for file_path in all_files:
         file_extension = os.path.splitext(file_path)[1]
@@ -54,7 +36,7 @@
         if file_extension in DOCUMENT_MAP.keys():
             docs.append(load_single_document(source_file_path))
     return docs
->>>>>>> 8cdeba7f
+
 
 
 @click.command()
